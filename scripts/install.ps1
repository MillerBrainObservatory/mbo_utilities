--- conflicted
+++ resolved
@@ -1,20 +1,10 @@
 # MBO Utilities Installation Script for Windows
-<<<<<<< HEAD
 # installs uv if not present, installs mbo_utilities with user-selected optional dependencies
 #
 # usage:
 #   irm https://raw.githubusercontent.com/.../install.ps1 | iex
 #
 # after installation, run Install-MboEnv for a full VSCode/Jupyter development environment
-=======
-# installs uv if not present, installs mbo_utilities, and creates a desktop shortcut
-#
-# usage:
-#   irm https://raw.githubusercontent.com/.../install.ps1 | iex           # CLI-only install
-#   irm https://raw.githubusercontent.com/.../install.ps1 | iex; Install-MboEnv   # full environment
-#
-# the full environment installs to ~/mbo_env and can be used with VSCode/Jupyter
->>>>>>> 745f7590
 
 $ErrorActionPreference = "Stop"
 
@@ -305,18 +295,12 @@
     Creates a full mbo_utilities environment for use with VSCode/Jupyter.
 
     .DESCRIPTION
-<<<<<<< HEAD
     Creates a Python virtual environment with mbo_utilities installed.
     Prompts for optional dependencies if not specified.
-=======
-    Creates a Python virtual environment at ~/mbo_env with mbo_utilities installed.
-    This environment can be selected in VSCode or used to run Jupyter notebooks.
->>>>>>> 745f7590
 
     .PARAMETER Path
     Installation path. Defaults to ~/mbo_env
 
-<<<<<<< HEAD
     .PARAMETER Extras
     Optional extras: suite2p, suite3d, rastermap, processing, all.
     If not specified, prompts interactively.
@@ -332,24 +316,10 @@
 
     Write-Info "Creating MBO environment at: $Path"
 
-=======
-    .EXAMPLE
-    Install-MboEnv
-    Install-MboEnv -Path "C:\projects\mbo_env"
-    #>
-    param(
-        [string]$Path = $MBO_ENV_PATH
-    )
-
-    Write-Info "Creating full MBO environment at: $Path"
-
-    # check uv is available
->>>>>>> 745f7590
     if (-not (Test-UvInstalled)) {
         Install-Uv
     }
 
-<<<<<<< HEAD
     # prompt for extras if not specified
     if ($null -eq $Extras) {
         $gpuInfo = Test-NvidiaGpu
@@ -377,7 +347,64 @@
     uv pip install --python "$Path\Scripts\python.exe" jupyterlab ipykernel
 
     # register kernel
-=======
+    Write-Info "Registering Jupyter kernel..."
+    & "$Path\Scripts\python.exe" -m ipykernel install --user --name mbo --display-name "MBO Utilities"
+
+    Write-Success "Environment created at: $Path"
+    Write-Host ""
+    Write-Host "To use this environment:" -ForegroundColor White
+    Write-Host ""
+    Write-Host "  VSCode:" -ForegroundColor Cyan
+    Write-Host "    1. Open VSCode" -ForegroundColor Gray
+    Write-Host "    2. Ctrl+Shift+P -> 'Python: Select Interpreter'" -ForegroundColor Gray
+    Write-Host "    3. Choose: $Path\Scripts\python.exe" -ForegroundColor Gray
+    Write-Host ""
+    Write-Host "  JupyterLab:" -ForegroundColor Cyan
+    Write-Host "    $Path\Scripts\jupyter-lab.exe" -ForegroundColor Gray
+    Write-Host ""
+    Write-Host "  Terminal:" -ForegroundColor Cyan
+    Write-Host "    $Path\Scripts\Activate.ps1" -ForegroundColor Gray
+    Write-Host ""
+
+    # verify installation
+    Write-Info "Verifying installation..."
+    try {
+        & "$Path\Scripts\python.exe" -c "from mbo_utilities.install_checker import check_installation, print_status_cli; print_status_cli(check_installation())"
+    }
+    catch {
+        Write-Warn "Could not verify installation: $_"
+    }
+
+    return $Path
+}
+
+function Install-MboEnv {
+    <#
+    .SYNOPSIS
+    Creates a full mbo_utilities environment for use with VSCode/Jupyter.
+
+    .DESCRIPTION
+    Creates a Python virtual environment at ~/mbo_env with mbo_utilities installed.
+    This environment can be selected in VSCode or used to run Jupyter notebooks.
+
+    .PARAMETER Path
+    Installation path. Defaults to ~/mbo_env
+
+    .EXAMPLE
+    Install-MboEnv
+    Install-MboEnv -Path "C:\projects\mbo_env"
+    #>
+    param(
+        [string]$Path = $MBO_ENV_PATH
+    )
+
+    Write-Info "Creating full MBO environment at: $Path"
+
+    # check uv is available
+    if (-not (Test-UvInstalled)) {
+        Install-Uv
+    }
+
     # create venv
     Write-Info "Creating virtual environment..."
     uv venv $Path --python 3.11
@@ -391,13 +418,10 @@
     uv pip install --python "$Path\Scripts\python.exe" jupyterlab ipykernel
 
     # register kernel for jupyter
->>>>>>> 745f7590
     Write-Info "Registering Jupyter kernel..."
     & "$Path\Scripts\python.exe" -m ipykernel install --user --name mbo --display-name "MBO Utilities"
 
     Write-Success "Environment created at: $Path"
-<<<<<<< HEAD
-=======
     Write-Host ""
     Write-Host "To use this environment:" -ForegroundColor White
     Write-Host ""
@@ -417,35 +441,6 @@
 }
 
 function Main {
->>>>>>> 745f7590
-    Write-Host ""
-    Write-Host "To use this environment:" -ForegroundColor White
-    Write-Host ""
-    Write-Host "  VSCode:" -ForegroundColor Cyan
-    Write-Host "    1. Open VSCode" -ForegroundColor Gray
-    Write-Host "    2. Ctrl+Shift+P -> 'Python: Select Interpreter'" -ForegroundColor Gray
-    Write-Host "    3. Choose: $Path\Scripts\python.exe" -ForegroundColor Gray
-    Write-Host ""
-    Write-Host "  JupyterLab:" -ForegroundColor Cyan
-    Write-Host "    $Path\Scripts\jupyter-lab.exe" -ForegroundColor Gray
-    Write-Host ""
-    Write-Host "  Terminal:" -ForegroundColor Cyan
-    Write-Host "    $Path\Scripts\Activate.ps1" -ForegroundColor Gray
-    Write-Host ""
-
-    # verify installation
-    Write-Info "Verifying installation..."
-    try {
-        & "$Path\Scripts\python.exe" -c "from mbo_utilities.install_checker import check_installation, print_status_cli; print_status_cli(check_installation())"
-    }
-    catch {
-        Write-Warn "Could not verify installation: $_"
-    }
-
-    return $Path
-}
-
-function Main {
     Show-Banner
 
     # check/install uv
@@ -453,7 +448,6 @@
         Install-Uv
     }
 
-<<<<<<< HEAD
     # detect GPU
     $gpuInfo = Test-NvidiaGpu
 
@@ -462,10 +456,6 @@
 
     # install mbo_utilities with selected extras
     Install-MboUtilities -Extras $extras
-=======
-    # install mbo_utilities as CLI tool
-    Install-MboUtilities
->>>>>>> 745f7590
 
     # create desktop shortcut
     New-DesktopShortcut
@@ -488,12 +478,8 @@
         Write-Host "  - Double-click 'MBO Utilities' on your desktop" -ForegroundColor Gray
         Write-Host "  - Or run 'mbo' from any terminal" -ForegroundColor Gray
         Write-Host ""
-<<<<<<< HEAD
 
         Write-Host "For VSCode/Jupyter development:" -ForegroundColor Yellow
-=======
-        Write-Host "For VSCode/Jupyter development, also run:" -ForegroundColor Yellow
->>>>>>> 745f7590
         Write-Host "  Install-MboEnv" -ForegroundColor Yellow
         Write-Host ""
     }
@@ -503,14 +489,7 @@
     }
 }
 
-<<<<<<< HEAD
 # run main installer
 Main
 
-# note: Install-MboEnv remains available after piping
-=======
-# export functions for use after piping
-Export-ModuleMember -Function Install-MboEnv, Main -ErrorAction SilentlyContinue
-
-Main
->>>>>>> 745f7590
+# note: Install-MboEnv remains available after piping