# MBO Utilities

General Python and shell utilities developed for the Miller Brain Observatory (MBO) workflows.

This package is still in a *late-beta* stage of development. As such, you may encounter bugs or unexpected behavior.

Please report any issues on the [GitHub Issues page](This package is still in a *late-beta* stage of development.)

[![Documentation](https://img.shields.io/badge/Documentation-black?style=for-the-badge&logo=readthedocs&logoColor=white)](https://millerbrainobservatory.github.io/mbo_utilities/)

Most functions have examples in docstrings.

Converting scanimage tiffs into intermediate filetypes for preprocessing or to use with Suite2p is covered [here](https://millerbrainobservatory.github.io/mbo_utilities/assembly.html).

Function examples [here](https://millerbrainobservatory.github.io/mbo_utilities/api/usage.html) are a work in progress.

---

## Installation

This package is fully installable with `pip`.

`conda` can still be used for the virtual environment, but be mindful to only install packages with `conda install` when absolutely necessary.

Make sure your environment is activated, be that conda, venv, or uv.

See our documentation on virtual environments [here](https://millerbrainobservatory.github.io/mbo_utilities/venvs.html).

To get the latest version from github:

```bash
<<<<<<< HEAD
# make a new environment in a location of your choosing
# preferably on your C: drive. e.g. C:\Users\YourName\project

uv venv --python 3.12.9 
=======
>>>>>>> 836f328a
uv pip install git+https://github.com/MillerBrainObservatory/mbo_utilities.git@master
```

Using `UV` to install from github allows us to specify dependencies that are not yet released to `pypi`.
If *not* using `uv`, simply replace `uv pip` with `pip`, and install the latest pygfx (this is likely to change in the future).

``` bash
<<<<<<< HEAD
# into an environment with python 3.12.7-3.12.9 (tested)
pip install mbo_utilities 
=======
pip install mbo_utilities
>>>>>>> 836f328a
pip install git+https://github.com/pygfx/pygfx.git@main
```

To utilize the GPU, you will need CUDA and an appropriate [cupy](https://docs.cupy.dev/en/stable/install.html) installation.

By default, cupy for `CUDA 12.x` is installed.

Check which version of CUDA you have with `nvcc --version`.

```bash
nvcc --version
PS C:\Users\MBO-User\code> nvcc --version
nvcc: NVIDIA (R) Cuda compiler driver
Copyright (c) 2005-2025 NVIDIA Corporation
Built on Wed_Jul_16_20:06:48_Pacific_Daylight_Time_2025
Cuda compilation tools, release 13.0, V13.0.48
Build cuda_13.0.r13.0/compiler.36260728_0
```

For CUDA 11.x and 13.x, you first need to uninstall 12x:

`pip uninstall cupy-cuda12x`

And replace `12` with the major CUDA version number, in this case `13`:

`pip install cupy-cuda13x`

## Troubleshooting

### Wrong PyTorch or CuPy version

The below error means you have the wrong version of pytorch install for your CUDA version.

``` bash
OSError: [WinError 1114] A dynamic link library (DLL) initialization routine failed.
Error loading "path\to\.venv\Lib\site-packages\torch\lib\c10.dll" or one of its dependencies.
```

You can run `uv pip uninstall torch` and `uv pip install torch --torch-backend=auto`.

If not using `uv`, follow instructions here: https://pytorch.org/get-started/locally/.

Having the wrong `cupy` version will lead to the following error message.

``` bash
RuntimeError: CuPy failed to load nvrtc64_120_0.dll: FileNotFoundError: Could not find module 'nvrtc64_120_0.dll' (or one of its dependencies). Try using the full path with constructor syntax.
```

Uninstall cupy and reinstall the correct version for your CUDA version. Find your CUDA version with `nvcc --version` and replace `12` with your major CUDA version number:

```bash
uv pip uninstall cupy-cuda12x
uv pip install cupy-cuda13x
```

---

## Acknowledgements

This pipeline makes use of several open-source libraries:

- [suite2p](https://github.com/MouseLand/suite2p)
- [rastermap](https://github.com/MouseLand/rastermap)
- [Suite3D](https://github.com/alihaydaroglu/suite3d)
- [scanreader](https://github.com/atlab/scanreader)<|MERGE_RESOLUTION|>--- conflicted
+++ resolved
@@ -26,16 +26,20 @@
 
 See our documentation on virtual environments [here](https://millerbrainobservatory.github.io/mbo_utilities/venvs.html).
 
-To get the latest version from github:
+To get the latest stable version:
 
 ```bash
-<<<<<<< HEAD
 # make a new environment in a location of your choosing
 # preferably on your C: drive. e.g. C:\Users\YourName\project
 
 uv venv --python 3.12.9 
-=======
->>>>>>> 836f328a
+uv pip install mbo_utilities
+```
+
+To get the latest version from github:
+
+```bash
+uv venv --python 3.12.9 
 uv pip install git+https://github.com/MillerBrainObservatory/mbo_utilities.git@master
 ```
 
@@ -43,12 +47,8 @@
 If *not* using `uv`, simply replace `uv pip` with `pip`, and install the latest pygfx (this is likely to change in the future).
 
 ``` bash
-<<<<<<< HEAD
 # into an environment with python 3.12.7-3.12.9 (tested)
-pip install mbo_utilities 
-=======
 pip install mbo_utilities
->>>>>>> 836f328a
 pip install git+https://github.com/pygfx/pygfx.git@main
 ```
 
@@ -70,11 +70,11 @@
 
 For CUDA 11.x and 13.x, you first need to uninstall 12x:
 
-`pip uninstall cupy-cuda12x`
+`uv pip uninstall cupy-cuda12x`
 
 And replace `12` with the major CUDA version number, in this case `13`:
 
-`pip install cupy-cuda13x`
+`uv pip install cupy-cuda13x`
 
 ## Troubleshooting
 
