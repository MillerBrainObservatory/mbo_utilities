"""
Analysis tools for mbo_utilities.
"""

from mbo_utilities.analysis.scanphase import (
    ScanPhaseAnalyzer,
    ScanPhaseResults,
    analyze_scanphase,
    run_scanphase_analysis,
)

__all__ = [
<<<<<<< HEAD
=======
    # scanphase
>>>>>>> 4dff3bf1
    "ScanPhaseAnalyzer",
    "ScanPhaseResults",
    "analyze_scanphase",
    "run_scanphase_analysis",
]

# cellpose functions are now in lbm_suite2p_python
# import with optional dependency handling
try:
    from lbm_suite2p_python.cellpose import (
        save_gui_results as save_cellpose_results,
        load_seg_file as load_cellpose_results,
        open_in_gui as open_cellpose_gui,
        masks_to_stat,
        stat_to_masks,
        save_comparison as save_cellpose_comparison,
    )
    __all__.extend([
        "save_cellpose_results",
        "load_cellpose_results",
        "open_cellpose_gui",
        "masks_to_stat",
        "stat_to_masks",
        "save_cellpose_comparison",
    ])
except ImportError:
    pass  # lbm_suite2p_python not installed<|MERGE_RESOLUTION|>--- conflicted
+++ resolved
@@ -10,10 +10,6 @@
 )
 
 __all__ = [
-<<<<<<< HEAD
-=======
-    # scanphase
->>>>>>> 4dff3bf1
     "ScanPhaseAnalyzer",
     "ScanPhaseResults",
     "analyze_scanphase",
