import shutil
from pathlib import Path

import imgui_bundle

import mbo_utilities as mbo
from imgui_bundle import (
    hello_imgui,
    imgui,
    imgui_ctx,
    portable_file_dialogs as pfd,
)
from mbo_utilities.graphics._widgets import set_tooltip
from mbo_utilities.file_io import get_package_assets_path
from mbo_utilities.preferences import (
    get_default_open_dir,
    get_last_dir,
    set_last_dir,
    add_recent_file,
    get_gui_preference,
    set_gui_preference,
)
from mbo_utilities.file_io import get_package_assets_path


def setup_imgui():
    """set up hello_imgui assets folder, copying package assets to user config."""
<<<<<<< HEAD
    package_assets = get_package_assets_path()
    user_assets = Path(mbo.get_mbo_dirs()["base"]) / "imgui" / "assets"

    # copy package assets to user config directory
    user_assets.mkdir(parents=True, exist_ok=True)
    if package_assets.is_dir():
        shutil.copytree(package_assets, user_assets, dirs_exist_ok=True)

    # also copy imgui_bundle default fonts as fallback
    fonts_dst = user_assets / "fonts"
    fonts_dst.mkdir(parents=True, exist_ok=True)
    (user_assets / "static").mkdir(parents=True, exist_ok=True)
=======
    user_assets = Path(mbo.get_mbo_dirs()["base"]) / "imgui" / "assets"
    user_assets.mkdir(parents=True, exist_ok=True)

    # copy package assets (icon, fonts, static) to user config
    package_assets = get_package_assets_path()
    if package_assets.is_dir():
        shutil.copytree(package_assets, user_assets, dirs_exist_ok=True)
>>>>>>> 3baca6c0

    # also copy imgui_bundle fonts as fallback
    fonts_dst = user_assets / "fonts"
    fonts_dst.mkdir(parents=True, exist_ok=True)
    fonts_src = Path(imgui_bundle.__file__).parent / "assets" / "fonts"
    for p in fonts_src.rglob("*"):
        if p.is_file():
            d = fonts_dst / p.relative_to(fonts_src)
            if not d.exists():
                d.parent.mkdir(parents=True, exist_ok=True)
                shutil.copy2(p, d)

<<<<<<< HEAD
    # ensure roboto fonts exist for markdown rendering
=======
    # ensure required fonts exist (use fallback if needed)
>>>>>>> 3baca6c0
    roboto_dir = fonts_dst / "Roboto"
    roboto_dir.mkdir(parents=True, exist_ok=True)
    required = [
        roboto_dir / "Roboto-Regular.ttf",
        roboto_dir / "Roboto-Bold.ttf",
        roboto_dir / "Roboto-RegularItalic.ttf",
        fonts_dst / "fontawesome-webfont.ttf",
    ]
    fallback = next((t for t in roboto_dir.glob("*.ttf")), None)
    for need in required:
        if not need.exists() and fallback and fallback.exists():
            need.parent.mkdir(parents=True, exist_ok=True)
            shutil.copy2(fallback, need)

<<<<<<< HEAD
    # set hello_imgui assets folder (icon.png must be in assets/app_settings/)
=======
>>>>>>> 3baca6c0
    hello_imgui.set_assets_folder(str(user_assets))


# setup_imgui()


# colors - high contrast dark theme for better visibility
COL_BG = imgui.ImVec4(0.11, 0.11, 0.12, 1.0)
COL_BG_CARD = imgui.ImVec4(0.16, 0.16, 0.17, 1.0)
COL_ACCENT = imgui.ImVec4(0.20, 0.50, 0.85, 1.0)  # Darker blue for better text contrast
COL_ACCENT_HOVER = imgui.ImVec4(0.25, 0.55, 0.90, 1.0)
COL_ACCENT_ACTIVE = imgui.ImVec4(0.15, 0.45, 0.80, 1.0)
COL_TEXT = imgui.ImVec4(1.0, 1.0, 1.0, 1.0)  # Pure white for maximum visibility
COL_TEXT_DIM = imgui.ImVec4(0.75, 0.75, 0.77, 1.0)  # Lighter dim text
COL_BORDER = imgui.ImVec4(0.35, 0.35, 0.37, 0.7)
COL_SECONDARY = imgui.ImVec4(0.35, 0.35, 0.37, 1.0)  # Lighter secondary buttons
COL_SECONDARY_HOVER = imgui.ImVec4(0.42, 0.42, 0.44, 1.0)
COL_SECONDARY_ACTIVE = imgui.ImVec4(0.28, 0.28, 0.30, 1.0)


def push_button_style(primary=True):
    if primary:
        imgui.push_style_color(imgui.Col_.button, COL_ACCENT)
        imgui.push_style_color(imgui.Col_.button_hovered, COL_ACCENT_HOVER)
        imgui.push_style_color(imgui.Col_.button_active, COL_ACCENT_ACTIVE)
        imgui.push_style_color(imgui.Col_.text, imgui.ImVec4(1.0, 1.0, 1.0, 1.0))
    else:
        imgui.push_style_color(imgui.Col_.button, COL_SECONDARY)
        imgui.push_style_color(imgui.Col_.button_hovered, COL_SECONDARY_HOVER)
        imgui.push_style_color(imgui.Col_.button_active, COL_SECONDARY_ACTIVE)
        imgui.push_style_color(imgui.Col_.text, COL_TEXT)
    imgui.push_style_var(imgui.StyleVar_.frame_rounding, 6.0)
    imgui.push_style_var(imgui.StyleVar_.frame_border_size, 0.0)


def pop_button_style():
    imgui.pop_style_var(2)
    imgui.pop_style_color(4)


class FileDialog:
    def __init__(self):
        self.selected_path = None
        self._open_multi = None
        self._select_folder = None
        # Load saved GUI preferences
        self._widget_enabled = get_gui_preference("widget_enabled", True)
        self.metadata_only = get_gui_preference("metadata_only", False)
        self.split_rois = get_gui_preference("split_rois", False)
        # Get default directory for file dialogs
        self._default_dir = str(get_default_open_dir())

    @property
    def widget_enabled(self):
        return self._widget_enabled

    @widget_enabled.setter
    def widget_enabled(self, value):
        self._widget_enabled = value

    def _save_gui_preferences(self):
        """Save current GUI preferences to disk."""
        set_gui_preference("widget_enabled", self._widget_enabled)
        set_gui_preference("metadata_only", self.metadata_only)
        set_gui_preference("split_rois", self.split_rois)

    def render(self):
        # global style - high contrast for visibility
        imgui.push_style_color(imgui.Col_.window_bg, COL_BG)
        imgui.push_style_color(imgui.Col_.child_bg, imgui.ImVec4(0, 0, 0, 0))
        imgui.push_style_color(imgui.Col_.text, COL_TEXT)
        imgui.push_style_color(imgui.Col_.border, COL_BORDER)
        imgui.push_style_color(imgui.Col_.separator, imgui.ImVec4(0.35, 0.35, 0.37, 0.6))
        imgui.push_style_color(imgui.Col_.frame_bg, imgui.ImVec4(0.22, 0.22, 0.23, 1.0))
        imgui.push_style_color(imgui.Col_.frame_bg_hovered, imgui.ImVec4(0.28, 0.28, 0.29, 1.0))
        imgui.push_style_color(imgui.Col_.check_mark, COL_ACCENT)
        imgui.push_style_var(imgui.StyleVar_.window_padding, hello_imgui.em_to_vec2(1.0, 0.8))
        imgui.push_style_var(imgui.StyleVar_.frame_padding, hello_imgui.em_to_vec2(0.6, 0.4))
        imgui.push_style_var(imgui.StyleVar_.item_spacing, hello_imgui.em_to_vec2(0.6, 0.4))
        imgui.push_style_var(imgui.StyleVar_.frame_rounding, 6.0)

        win_w = imgui.get_window_width()
        win_h = imgui.get_window_height()

        with imgui_ctx.begin_child("##main", size=imgui.ImVec2(0, 0)):
            imgui.push_id("pfd")

            # header
            imgui.dummy(hello_imgui.em_to_vec2(0, 0.3))
            title = "Miller Brain Observatory"
            title_sz = imgui.calc_text_size(title)
            imgui.set_cursor_pos_x((win_w - title_sz.x) * 0.5)
            imgui.text_colored(COL_ACCENT, title)

            subtitle = "Data Preview & Utilities"
            sub_sz = imgui.calc_text_size(subtitle)
            imgui.set_cursor_pos_x((win_w - sub_sz.x) * 0.5)
            imgui.text_colored(COL_TEXT_DIM, subtitle)

            imgui.dummy(hello_imgui.em_to_vec2(0, 0.3))
            imgui.separator()
            imgui.dummy(hello_imgui.em_to_vec2(0, 0.3))

            # action buttons
            btn_w = hello_imgui.em_size(16)
            btn_h = hello_imgui.em_size(1.8)
            btn_x = (win_w - btn_w) * 0.5

            imgui.set_cursor_pos_x(btn_x)
            push_button_style(primary=True)
            if imgui.button("Open File(s)", imgui.ImVec2(btn_w, btn_h)):
                self._open_multi = pfd.open_file(
                    "Select files",
                    self._default_dir,
                    ["Image Files", "*.tif *.tiff *.zarr *.npy *.bin",
                     "All Files", "*"],
                    pfd.opt.multiselect
                )
            pop_button_style()
            set_tooltip("Select one or more image files")

            imgui.dummy(hello_imgui.em_to_vec2(0, 0.2))

            imgui.set_cursor_pos_x(btn_x)
            push_button_style(primary=True)
            if imgui.button("Select Folder", imgui.ImVec2(btn_w, btn_h)):
                self._select_folder = pfd.select_folder("Select folder", self._default_dir)
            pop_button_style()
            set_tooltip("Select folder with image data")

            imgui.dummy(hello_imgui.em_to_vec2(0, 0.4))

            # calculate dynamic card height based on available space
            # fixed heights: header ~3em, buttons ~4.5em, quit ~2em, padding ~2em
            fixed_height = hello_imgui.em_size(12)
            available_for_card = win_h - fixed_height
            # content needs ~14em to fit without scrollbar
            content_height = hello_imgui.em_size(14)
            # use available space, but cap at content height (no need to be bigger)
            card_h = min(available_for_card, content_height)
            # minimum height to show at least something useful
            card_h = max(card_h, hello_imgui.em_size(6))

            # formats section - dynamic width based on window
            card_w = min(hello_imgui.em_size(24), win_w - hello_imgui.em_size(2))
            card_x = (win_w - card_w) * 0.5
            imgui.set_cursor_pos_x(card_x)

            imgui.push_style_color(imgui.Col_.child_bg, COL_BG_CARD)
            imgui.push_style_var(imgui.StyleVar_.child_rounding, 6.0)

            # only show scrollbar if content doesn't fit
            needs_scroll = card_h < content_height
            child_flags = imgui.ChildFlags_.borders
            window_flags = imgui.WindowFlags_.none if needs_scroll else (imgui.WindowFlags_.no_scrollbar | imgui.WindowFlags_.no_scroll_with_mouse)

            with imgui_ctx.begin_child("##formats", size=imgui.ImVec2(card_w, card_h), child_flags=child_flags, window_flags=window_flags):
                imgui.dummy(hello_imgui.em_to_vec2(0, 0.2))
                imgui.indent(hello_imgui.em_size(0.4))

                imgui.text_colored(COL_ACCENT, "Supported Formats")
                imgui.same_line()
                push_button_style(primary=False)
                if imgui.small_button("docs"):
                    import webbrowser
                    webbrowser.open("https://millerbrainobservatory.github.io/mbo_utilities/array_types.html")
                pop_button_style()

                imgui.dummy(hello_imgui.em_to_vec2(0, 0.1))

                # table with array types
                table_flags = (
                    imgui.TableFlags_.borders_inner_v
                    | imgui.TableFlags_.row_bg
                    | imgui.TableFlags_.sizing_stretch_same
                )
                if imgui.begin_table("##array_types", 2, table_flags):
                    imgui.table_setup_column("Format")
                    imgui.table_setup_column("Extensions")
                    imgui.table_headers_row()

                    array_types = [
                        ("ScanImage", ".tif, .tiff"),
                        ("TIFF", ".tif, .tiff"),
                        ("Zarr", ".zarr/"),
                        ("HDF5", ".h5, .hdf5"),
                        ("Suite2p", ".bin, ops.npy"),
                        ("NumPy", ".npy"),
                        ("NWB", ".nwb"),
                    ]
                    for name, ext in array_types:
                        imgui.table_next_row()
                        imgui.table_next_column()
                        imgui.text(name)
                        imgui.table_next_column()
                        imgui.text_colored(COL_TEXT_DIM, ext)
                    imgui.end_table()

                imgui.dummy(hello_imgui.em_to_vec2(0, 0.2))
                imgui.separator()
                imgui.dummy(hello_imgui.em_to_vec2(0, 0.2))

                imgui.text_colored(COL_ACCENT, "Options")
                _, self._widget_enabled = imgui.checkbox("Preview widget", self._widget_enabled)
                _, self.split_rois = imgui.checkbox("Separate mROIs", self.split_rois)
                _, self.metadata_only = imgui.checkbox("Metadata only", self.metadata_only)

                imgui.unindent(hello_imgui.em_size(0.4))
            imgui.pop_style_var()
            imgui.pop_style_color()

            # file/folder completion
            if self._open_multi and self._open_multi.ready():
                self.selected_path = self._open_multi.result()
                if self.selected_path:
                    for p in (self.selected_path if isinstance(self.selected_path, list) else [self.selected_path]):
                        add_recent_file(p, file_type="file")
                        set_last_dir("open_file", p)
                    self._save_gui_preferences()
                    hello_imgui.get_runner_params().app_shall_exit = True
                self._open_multi = None
            if self._select_folder and self._select_folder.ready():
                self.selected_path = self._select_folder.result()
                if self.selected_path:
                    add_recent_file(self.selected_path, file_type="folder")
                    set_last_dir("open_folder", self.selected_path)
                    self._save_gui_preferences()
                    hello_imgui.get_runner_params().app_shall_exit = True
                self._select_folder = None

            # quit button - inline at bottom
            imgui.dummy(hello_imgui.em_to_vec2(0, 0.3))
            qsz = imgui.ImVec2(hello_imgui.em_size(5), hello_imgui.em_size(1.5))
            imgui.set_cursor_pos_x(win_w - qsz.x - hello_imgui.em_size(1.0))
            push_button_style(primary=False)
            if imgui.button("Quit", qsz) or imgui.is_key_pressed(imgui.Key.escape):
                self.selected_path = None
                hello_imgui.get_runner_params().app_shall_exit = True
            pop_button_style()

            imgui.pop_id()

        imgui.pop_style_var(4)
        imgui.pop_style_color(8)


if __name__ == "__main__":
    pass<|MERGE_RESOLUTION|>--- conflicted
+++ resolved
@@ -25,7 +25,6 @@
 
 def setup_imgui():
     """set up hello_imgui assets folder, copying package assets to user config."""
-<<<<<<< HEAD
     package_assets = get_package_assets_path()
     user_assets = Path(mbo.get_mbo_dirs()["base"]) / "imgui" / "assets"
 
@@ -38,15 +37,11 @@
     fonts_dst = user_assets / "fonts"
     fonts_dst.mkdir(parents=True, exist_ok=True)
     (user_assets / "static").mkdir(parents=True, exist_ok=True)
-=======
-    user_assets = Path(mbo.get_mbo_dirs()["base"]) / "imgui" / "assets"
-    user_assets.mkdir(parents=True, exist_ok=True)
 
     # copy package assets (icon, fonts, static) to user config
     package_assets = get_package_assets_path()
     if package_assets.is_dir():
         shutil.copytree(package_assets, user_assets, dirs_exist_ok=True)
->>>>>>> 3baca6c0
 
     # also copy imgui_bundle fonts as fallback
     fonts_dst = user_assets / "fonts"
@@ -59,11 +54,7 @@
                 d.parent.mkdir(parents=True, exist_ok=True)
                 shutil.copy2(p, d)
 
-<<<<<<< HEAD
     # ensure roboto fonts exist for markdown rendering
-=======
-    # ensure required fonts exist (use fallback if needed)
->>>>>>> 3baca6c0
     roboto_dir = fonts_dst / "Roboto"
     roboto_dir.mkdir(parents=True, exist_ok=True)
     required = [
@@ -78,10 +69,7 @@
             need.parent.mkdir(parents=True, exist_ok=True)
             shutil.copy2(fallback, need)
 
-<<<<<<< HEAD
     # set hello_imgui assets folder (icon.png must be in assets/app_settings/)
-=======
->>>>>>> 3baca6c0
     hello_imgui.set_assets_folder(str(user_assets))
 
 
