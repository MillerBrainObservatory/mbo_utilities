--- conflicted
+++ resolved
@@ -2,17 +2,10 @@
 from pathlib import Path
 from typing import Any
 import click
-<<<<<<< HEAD
 import numpy as np
 
 from mbo_utilities.array_types import MboRawArray
 from mbo_utilities.roi import iter_rois, normalize_roi
-=======
-import time
-
-start = time.time()
-
->>>>>>> 7edd057f
 
 
 def _select_file() -> tuple[Any, Any, Any, bool]:
@@ -42,28 +35,13 @@
     immapp.run(runner_params=params, add_ons_params=addons)
     return (
         dlg.selected_path,
-<<<<<<< HEAD
         dlg.split_rois,
         dlg.widget_enabled,
-=======
-        dlg.widget_enabled,
-        dlg.threading_enabled,
->>>>>>> 7edd057f
         dlg.metadata_only,
     )
 
 
 @click.command()
-<<<<<<< HEAD
-=======
-@click.option(
-    "--roi",
-    multiple=True,
-    type=int,
-    help="ROI index (can pass multiple, e.g. --roi 0 --roi 2). Leave empty for None.",
-    default=None,
-)
->>>>>>> 7edd057f
 @click.option(
     "--roi",
     multiple=True,
@@ -89,17 +67,8 @@
     from imgui_bundle import immapp, hello_imgui
     from mbo_utilities.lazy_array import imread
 
-<<<<<<< HEAD
     roi_cli = normalize_roi(roi)
 
-=======
-    if not roi:  # nothing passed
-        roi = None
-    elif len(roi) == 1:  # one value passed
-        roi = roi[0]
-    else:  # multiple values passed
-        roi = list(roi)
->>>>>>> 7edd057f
     if data_in is None:
         data_in, roi_gui, widget, metadata_only = _select_file()
         if not data_in:
@@ -123,10 +92,6 @@
 
         def _render():
             from mbo_utilities.graphics._widgets import draw_metadata_inspector
-<<<<<<< HEAD
-=======
-
->>>>>>> 7edd057f
             draw_metadata_inspector(metadata)
 
         params = hello_imgui.RunnerParams()
@@ -142,7 +107,6 @@
         immapp.run(runner_params=params, add_ons_params=addons)
         return
 
-<<<<<<< HEAD
     if isinstance(data_array, MboRawArray):
         arrays = []
         names = []
@@ -160,11 +124,6 @@
             graphic_kwargs={"vmin": data_array.min(), "vmax": data_array.max()},
             window_funcs={"t": (np.mean, 0)},
         )
-=======
-    if hasattr(data_array, "imshow"):
-        from mbo_utilities.graphics.display import imshow_lazy_array
-        iw = imshow_lazy_array(data_array, widget=widget, threading_enabled=threading)
->>>>>>> 7edd057f
     else:
         iw = fpl.ImageWidget(
             data=data_array,
@@ -180,14 +139,8 @@
         gui = PreviewDataWidget(
             iw=iw,
             fpath=data_array.filenames,
-<<<<<<< HEAD
             size=350,
             rois=roi_final,
-=======
-            threading_enabled=threading,
-            size=350,
-            rois=rois,
->>>>>>> 7edd057f
         )
         iw.figure.add_gui(gui)
     fpl.loop.run()
