"""
Task registry for background worker processes.

This module contains the actual logic for background tasks:
- TaskMonitor: Helper for reporting progress to a JSON sidecar file.
- task_save_as: Generic array conversion/saving.
- task_suite2p: Suite2p pipeline with safe serial extraction + parallel processing.
- TASKS: Registry mapping task names to functions.
"""

from __future__ import annotations

import json
import logging
import time
import os
import traceback
from pathlib import Path
from multiprocessing import Pool, cpu_count

from mbo_utilities import imread
from mbo_utilities.writer import imwrite
from mbo_utilities.util import load_npy
from mbo_utilities.arrays import register_zplanes_s3d, validate_s3d_registration
from mbo_utilities.metadata import get_param

logger = logging.getLogger("mbo.worker.tasks")


class TaskMonitor:
    """
    Helper to report task progress to a JSON sidecar file.
    Plugins into the ProcessManager on the GUI side.
    """

    def __init__(self, output_dir: Path | str, uuid: str | None = None):
        self.output_dir = Path(output_dir)
        self.pid = os.getpid()
        self.uuid = uuid
        # Sidecar file: progress_{pid}.json or progress_{uuid}.json in the log directory
        # We assume output_dir might be the data dir, so let's try to find a logs dir
        # or just put it in a standard location if possible.
        # Actually, ProcessManager expects to just read info.
        # Let's write to a standard location that ProcessManager knows about.
        # Standard: ~/.mbo/logs/progress_{pid}.json
        self.log_dir = Path.home() / "mbo" / "logs"
        self.log_dir.mkdir(parents=True, exist_ok=True)
        if self.uuid:
            self.progress_file = self.log_dir / f"progress_{self.uuid}.json"
        else:
            self.progress_file = self.log_dir / f"progress_{self.pid}.json"

    def update(self, progress: float, message: str, state: str = "running", details: dict | None = None):
        """
        Update progress file.
        progress: 0.0 to 1.0
        message: Short status description
        state: "running", "completed", "error".
        """
        data = {
            "pid": self.pid,
            "uuid": self.uuid,
            "timestamp": time.time(),
            "status": state,
            "progress": progress,
            "message": message,
            "details": details or {}
        }
        try:
            # Write atomically to avoid race conditions with readers
            # Write to temp file first, then rename (atomic on most filesystems)
            tmp_file = self.progress_file.with_suffix(".tmp")
            with open(tmp_file, "w") as f:
                json.dump(data, f)
            tmp_file.replace(self.progress_file)
        except Exception:
            pass  # Non-blocking

    def finish(self, message: str = "Task completed"):
        self.update(1.0, message, state="completed")

    def fail(self, error: str, details: str | dict | None = None):
        self.update(0.0, f"Error: {error}", state="error", details=details)


def task_save_as(args: dict, logger: logging.Logger) -> None:
    """
    Generic save/convert task.
    Supports saving any readable array to .zarr, .h5, .tiff, .bin, etc.
    """
    monitor = TaskMonitor(args.get("output_dir", "."), uuid=args.get("_uuid"))
    monitor.update(0.0, "Initializing save task...")

    input_path = args["input_path"]
    output_path = Path(args["output_path"]) # Full path including extension
    output_dir = args.get("output_dir")
    if output_dir:
        Path(output_dir).mkdir(parents=True, exist_ok=True)

    # Optional params
    planes = args.get("planes")
    rois = args.get("rois")
    num_timepoints = args.get("num_timepoints")
    metadata = args.get("metadata", {})

    # Load array
    monitor.update(0.05, f"Loading {Path(input_path).name}...")
    logger.info(f"Loading {input_path}")
    arr = imread(input_path)

    # Apply on-the-fly settings if supported
    if hasattr(arr, "fix_phase"):
        arr.fix_phase = args.get("fix_phase", True)
    if hasattr(arr, "use_fft"):
        arr.use_fft = args.get("use_fft", True)

    # Handle Z-Registration
    register_z = args.get("register_z", False)
    if register_z:
        monitor.update(0.05, "Checking Z-registration status...")

        # Prepare metadata for registration check
        # Merge existing array metadata with overrides
        combined_meta = getattr(arr, "metadata", {}).copy()
        combined_meta.update(metadata)

        # Helper to bridge progress callback
        def _reg_cb(progress, msg=""):
             monitor.update(0.05 + 0.05 * progress, f"Registration: {msg}")

        s3d_job_dir = None
        num_planes = get_param(combined_meta, "nplanes") or getattr(arr, "num_planes", 1)

        # Determine directory for registration outputs
        # If output_path has an extension (file .tif or wrapper .zarr), use its parent.
        # If output_path looks like a directory (no suffix), use it directly.
        reg_out_dir = output_path.parent if output_path.suffix else output_path

        # Check output path for existing registration
        job_id = combined_meta.get("job_id", "s3d-preprocessed")
        candidate = reg_out_dir / job_id

        if validate_s3d_registration(candidate, num_planes):
             s3d_job_dir = candidate
             logger.info(f"Found valid existing s3d-job: {s3d_job_dir}")
        else:
             logger.info("Running Suite3D registration...")
             try:
                 filenames = getattr(arr, "filenames", [])
                 if not filenames and hasattr(arr, "_files"):
                     filenames = arr._files

                 if filenames:
                     s3d_job_dir = register_zplanes_s3d(
                         filenames=filenames,
                         metadata=combined_meta,
                         outpath=reg_out_dir,
                         progress_callback=_reg_cb,
                     )
             except Exception as e:
                 logger.exception(f"Registration failed: {e}")

        if s3d_job_dir and validate_s3d_registration(s3d_job_dir, num_planes):
            metadata["apply_shift"] = True
            metadata["s3d-job"] = str(s3d_job_dir)
            monitor.update(0.1, "Z-registration ready.")
        else:
            logger.warning("Registration failed or invalid. Proceeding without shift.")
            metadata["apply_shift"] = False

    monitor.update(0.1, f"Saving to {output_path.name}...")

    # Define progress callback for imwrite
    def _progress_cb(current, total=None, **kwargs):
        if total is None:
            # Called from _writers.py with progress fraction as first arg
            p = 0.1 + 0.9 * float(current)
            msg = "Writing..."
        else:
            # Called from generic writer with (current, total)
            p = 0.1 + 0.9 * (current / min(total, 1)) if total > 0 else 0.5
            msg = f"Writing frame {current}/{total}"

        # throttle updates to avoid IO thrashing
        monitor.update(p, msg)

    try:
        # Determine extension: explicit > from path > default
        ext = args.get("ext")
        if not ext:
            ext = output_path.suffix if output_path.suffix else ".zarr"

        # If output_path is a directory-like path (no extension) and we invoke imwrite,
        # it treats it as a directory.
        # If output_path has extension, it treats it as file.
        # However, for _imwrite (ScanImageArray), it generally expects 'outdir'.

        # Ensure output directory exists
        if not output_path.suffix:
             output_path.mkdir(parents=True, exist_ok=True)
        else:
             output_path.parent.mkdir(parents=True, exist_ok=True)

        logger.info(f"Writing to {output_path} with ext={ext}")

        # We use the internal _imwrite method of the array if available for optimization,
        # else generic imwrite.
        if hasattr(arr, "_imwrite"):
            # ScanImageArray._imwrite takes 'outdir'
            # If output_path is a file path, we should probably pass parent as outdir?
            # Existing usage suggests outdir is the target folder.
            # If saving to zarr, outdir is the .zarr folder.
            arr._imwrite(
                outpath=output_path,
                ext=ext,
                planes=planes,
                num_frames=num_timepoints,
                roi=rois,
                overwrite=True,
                metadata_overrides=metadata,
                progress_callback=_progress_cb,
                **args.get("kwargs", {})
            )
        else:
            # Fallback for generic arrays
            imwrite(
                arr,
                output_path,
                ext=ext,
                planes=planes,
                num_frames=num_timepoints,
                roi=rois,
                overwrite=True,
                metadata=metadata,
                progress_callback=_progress_cb,
                **args.get("kwargs", {})
            )

        monitor.finish(f"Saved to {output_path.name}")
        logger.info("Save completed")

    except Exception as e:
        monitor.fail(str(e), details={"traceback": traceback.format_exc()})
        raise


def _suite2p_worker(args):
    """
    Worker function for multiprocessing pool.
    Runs suite2p on a single pre-extracted binary file.
    """
    from lbm_suite2p_python import run_plane

    bin_file = args["bin_file"]
    save_path = args["save_path"]
    ops = args["ops"]
    s2p_settings = args["s2p_settings"]

    try:
        run_plane(
            bin_file,  # input_data: first positional argument
            save_path=save_path,
            ops=ops,
            keep_raw=s2p_settings.get("keep_raw", False),
            keep_reg=s2p_settings.get("keep_reg", True),
            force_reg=s2p_settings.get("force_reg", False),
            force_detect=s2p_settings.get("force_detect", False),
            dff_window_size=s2p_settings.get("dff_window_size", 300),
            dff_percentile=s2p_settings.get("dff_percentile", 20),
            dff_smooth_window=s2p_settings.get("dff_smooth_window")
        )
        return {"status": "success", "plane": ops.get("plane")}
    except Exception as e:
        import traceback
        tb = traceback.format_exc()
        return {"status": "error", "plane": ops.get("plane"), "error": str(e), "traceback": tb}


def task_suite2p(args: dict, logger: logging.Logger) -> None:
    """
    Suite2p Pipeline Task.

    Phase 1: Serial Safe Extraction
    - Reads Master TIFF (single process)
    - Writes data_raw.bin files for each plane

    Phase 2: Parallel Processing
    - Runs Suite2p on each .bin file using multiprocessing
    """
    monitor = TaskMonitor(args.get("output_dir", "."), uuid=args.get("_uuid"))
    monitor.update(0.01, "Initializing Suite2p pipeline...")

    input_path = args["input_path"]
    output_dir = Path(args["output_dir"])
    planes = args.get("planes", []) # List of plane indices (1-indexed)
    if not planes and "plane" in args:
        planes = [args["plane"]]
    roi = args.get("roi")
    num_timepoints = args.get("num_timepoints")
    ops = args.get("ops", {})
    s2p_settings = args.get("s2p_settings", {})

    output_dir.mkdir(parents=True, exist_ok=True)

    # --- Phase 1: Serial Extraction ---
    if isinstance(input_path, list):
        display_name = f"{len(input_path)} files ({Path(input_path[0]).name}...)"
    else:
        display_name = Path(input_path).name

    monitor.update(0.05, f"Opening source file(s): {display_name}...")
    logger.info(f"Opening {input_path}")

    arr = imread(input_path)

    # Sanity checks
    if hasattr(arr, "fix_phase"):
         monitor.update(0.05, "Applying phase correction settings...")
         # Assuming these args might be passed in ops or kwargs,
         # but usually encoded in the array defaults or metadata

    extracted_items = [] # List of dicts describing each extracted plane

    total_planes = len(planes)
    for i, p_idx in enumerate(sorted(planes)):
        monitor.update(0.1 + 0.4 * (i/total_planes), f"Extracting Plane {p_idx} ({i+1}/{total_planes})...")

        # Determine output folder
        if roi:
            plane_dir = output_dir / f"plane{p_idx:02d}_roi{roi:02d}"
        else:
            plane_dir = output_dir / f"plane{p_idx:02d}_stitched"

        plane_dir.mkdir(parents=True, exist_ok=True)
        raw_file = plane_dir / "data_raw.bin"
        ops_path = plane_dir / "ops.npy"

        # Prepare metadata/ops
        # We need to construct the specific ops for this plane
        # This mirrors logic from pipeline_widgets.py but simplified

        current_md = ops.copy()
        current_md.update({
            "plane": p_idx,
            "save_path": str(plane_dir),
            "raw_file": str(raw_file.resolve()),
            "ops_path": str(ops_path)
            # Add other necessary metadata if needed
        })

        # Extract and write
        # We use imwrite with 'planes' kwarg to handle the slicing efficiently
        logger.info(f"Extracting plane {p_idx} to {raw_file}")

        try:
             # Note: imwrite handles writing 'data_raw.bin' and 'ops.npy'
            if roi:
                arr.roi = roi

            # Handle Array Slicing for Extraction
            # We pass planes=p_idx to imwrite, which handles lazy chunked reading.
            # Avoid manual slicing (arr[:, p_idx-1, ...]) as it triggers a full data load.
            arr_to_write = arr
            write_planes_arg = p_idx # 1-indexed for imwrite

            # If array is 3D but we are asking for plane > 1, it implies interleaving
            # or concatenation. imwrite generic handles interleaving if we pass planes=p_idx.
            # But if it's concatenated files (ScanImageArray default), we rely on arr._imwrite
            # or generic writer to handle it.

            # Use imwrite to extract and write binary
            imwrite(
                arr_to_write,
                plane_dir,
                ext=".bin",
                overwrite=True,
                planes=write_planes_arg, # 1-indexed or None if pre-sliced
                num_frames=num_timepoints,
                output_name="data_raw.bin",
                metadata=current_md
            )

            # Reload ops from disk to get Lx, Ly, and other metadata added by imwrite
            updated_ops = load_npy(ops_path).item() if ops_path.exists() else current_md

            extracted_items.append({
                "bin_file": str(raw_file),
                "save_path": str(plane_dir),
                "ops": updated_ops,
                "s2p_settings": s2p_settings
            })

        except Exception as e:
            logger.exception(f"Failed to extract plane {p_idx}: {e}")
            logger.exception(traceback.format_exc())
            monitor.fail(f"Extraction failed for plane {p_idx}: {e}", details={"traceback": traceback.format_exc()})
            raise # Stop processing


    # --- Phase 2: Parallel Processing ---
    if not extracted_items:
        logger.error("No planes were extracted. Check if the selected planes exist in the source file.")
        monitor.fail("No planes were extracted. Check if the selected planes exist in the source file.")
        return

    monitor.update(0.5, "Starting parallel processing...")
    logger.info(f"Starting parallel suite2p processing for {len(extracted_items)} plane(s)")

    completed = 0
    errors = 0

    # Determine worker count
    max_workers = args.get("max_workers", max(1, cpu_count() - 2))

    with Pool(processes=max_workers) as pool:
        # Submit all jobs
        results = []
        for item in extracted_items:
            results.append(pool.apply_async(_suite2p_worker, (item,)))

        # Wait for results and update monitor
        while results:
            # Check remaining
            pending = [r for r in results if not r.ready()]
            finished = len(results) - len(pending)

            # Update progress
            current_progress = 0.5 + 0.5 * (finished / len(extracted_items))
            monitor.update(current_progress, f"Processing: {finished}/{len(extracted_items)} planes completed")

            if not pending:
                break

            time.sleep(0.5)

        # Collect final statuses
        for r in results:
            try:
                res = r.get()
                if res["status"] == "error":
                    errors += 1
                    logger.error(f"Error in plane {res['plane']}: {res['error']}")
                    if "traceback" in res:
                        logger.error(f"Traceback:\n{res['traceback']}")
                else:
                    completed += 1
            except Exception as e:
                errors += 1
<<<<<<< HEAD
                logger.exception(f"Worker crashed: {e}")
=======
                import traceback
                logger.error(f"Worker crashed: {e}\n{traceback.format_exc()}")
>>>>>>> f211a6a1

    if errors > 0:
        msg = f"Completed with {errors} errors. ({completed} success)"
        monitor.fail(msg)
        raise RuntimeError(msg)
    monitor.finish(f"All {completed} planes processed successfully.")

# Registry
TASKS = {
    "save_as": task_save_as,
    "suite2p": task_suite2p
}<|MERGE_RESOLUTION|>--- conflicted
+++ resolved
@@ -446,12 +446,7 @@
                     completed += 1
             except Exception as e:
                 errors += 1
-<<<<<<< HEAD
                 logger.exception(f"Worker crashed: {e}")
-=======
-                import traceback
-                logger.error(f"Worker crashed: {e}\n{traceback.format_exc()}")
->>>>>>> f211a6a1
 
     if errors > 0:
         msg = f"Completed with {errors} errors. ({completed} success)"
