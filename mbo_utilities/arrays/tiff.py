--- conflicted
+++ resolved
@@ -13,11 +13,7 @@
 import copy
 import json
 import re
-<<<<<<< HEAD
 import time
-=======
-        import time
->>>>>>> 3b2d9f9b
 import threading
 from pathlib import Path
 from typing import TYPE_CHECKING, List, Sequence
@@ -34,11 +30,7 @@
 from mbo_utilities.file_io import derive_tag_from_filename, expand_paths
 from mbo_utilities.metadata import get_metadata
 from mbo_utilities.phasecorr import bidir_phasecorr, ALL_PHASECORR_METHODS
-<<<<<<< HEAD
 from mbo_utilities.util import listify_index, index_length
-=======
-from mbo_utilities.util import listify_index, index_length, subsample_array
->>>>>>> 3b2d9f9b
 
 if TYPE_CHECKING:
     pass
