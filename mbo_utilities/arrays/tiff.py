"""
TIFF array readers.

This module provides array readers for TIFF files:
- TiffArray: Generic TIFF reader using TiffFile handles
- TiffVolumeArray: Reader for directories with plane TIFF files (4D volumes)
- MBOTiffArray: Lazy TIFF reader for MBO processed TIFFs (no dask)
- MboRawArray: Raw ScanImage TIFF reader with phase correction
"""

from __future__ import annotations

import copy
import json
import re
<<<<<<< HEAD
import time
=======
        import time
>>>>>>> 4dff3bf1
import threading
from pathlib import Path
from typing import TYPE_CHECKING, List, Sequence

import numpy as np
<<<<<<< HEAD
=======
import tifffile
>>>>>>> 4dff3bf1
from tifffile import TiffFile

from mbo_utilities import log
from mbo_utilities.arrays._base import (
    _imwrite_base,
    iter_rois,
    ReductionMixin,
)
from mbo_utilities.file_io import derive_tag_from_filename, expand_paths
from mbo_utilities.metadata import get_metadata
from mbo_utilities.phasecorr import bidir_phasecorr, ALL_PHASECORR_METHODS
<<<<<<< HEAD
from mbo_utilities.util import listify_index, index_length
=======
from mbo_utilities.util import listify_index, index_length, subsample_array
>>>>>>> 4dff3bf1

if TYPE_CHECKING:
    pass

logger = log.get("arrays.tiff")


def _convert_range_to_slice(k):
    """Convert range objects to slices for indexing."""
    if isinstance(k, range):
        return slice(k.start, k.stop, k.step)
    return k


def _extract_tiff_plane_number(name: str) -> int | None:
    """Extract plane number from filename like 'plane01.tiff' or 'plane14_stitched.tif'."""
    match = re.search(r"plane(\d+)", name, re.IGNORECASE)
    if match:
        return int(match.group(1))
    return None


def find_tiff_plane_files(directory: Path) -> list[Path]:
    """
    Find TIFF plane files in a directory.

    Looks for files matching the pattern 'planeXX.tiff' or 'planeXX.tif',
    sorted by plane number.

    Parameters
    ----------
    directory : Path
        Directory to search.

    Returns
    -------
    list[Path]
        List of TIFF files sorted by plane number, or empty list if not found.
    """
    plane_files = []
    for f in directory.iterdir():
        if f.is_file() and f.suffix.lower() in (".tif", ".tiff"):
            plane_num = _extract_tiff_plane_number(f.stem)
            if plane_num is not None:
                plane_files.append(f)

    if not plane_files:
        return []

    # Sort by plane number
    def sort_key(p):
        num = _extract_tiff_plane_number(p.stem)
        return num if num is not None else float("inf")

    return sorted(plane_files, key=sort_key)


class MBOTiffArray(ReductionMixin):
    """
    Lazy TIFF array reader for MBO processed TIFFs.

    Uses TiffFile handles for lazy, memory-efficient access without dask.
    Reads frames on-demand using metadata to determine array structure.
    Output is always in TZYX format.

    Parameters
    ----------
    filenames : list[Path]
        List of TIFF file paths.
    roi : int, optional
        ROI index (not used for processed TIFFs).

    Attributes
    ----------
    shape : tuple[int, ...]
        Array shape in TZYX format.
    dtype : np.dtype
        Data type.
    """

    def __init__(self, filenames: list[Path], roi: int | None = None):
        from mbo_utilities.metadata import query_tiff_pages

        if not filenames:
            raise ValueError("No filenames provided.")

        # Allow string paths
        self.filenames = [Path(f) for f in filenames]
        self.roi = roi

        # Open TiffFile handles (no data read yet)
        self.tiff_files = [TiffFile(f) for f in self.filenames]
        self._tiff_lock = threading.Lock()

        # Extract info from first file's first page
        tf = self.tiff_files[0]
        page0 = tf.pages.first
        self._page_shape = page0.shape  # (Y, X) for 2D page
        self._dtype = page0.dtype

        # Try to get frame count from metadata without seeking
        self._frames_per_file = []
        self._num_frames = 0

        for i, (tfile, fpath) in enumerate(zip(self.tiff_files, self.filenames)):
            nframes = None

            # Method 1: ImageDescription JSON (tifffile shaped writes)
            if i == 0:
                desc = page0.description
            else:
                desc = tfile.pages.first.description
<<<<<<< HEAD

            if desc:
                try:
                    meta = json.loads(desc)
                    if "shape" in meta and isinstance(meta["shape"], list):
                        # First dimension is frames for 3D+ arrays
                        if len(meta["shape"]) >= 3:
                            nframes = meta["shape"][0]
                except (json.JSONDecodeError, TypeError, KeyError):
                    pass

=======

            if desc:
                try:
                    meta = json.loads(desc)
                    if "shape" in meta and isinstance(meta["shape"], list):
                        # First dimension is frames for 3D+ arrays
                        if len(meta["shape"]) >= 3:
                            nframes = meta["shape"][0]
                except (json.JSONDecodeError, TypeError, KeyError):
                    pass

>>>>>>> 4dff3bf1
            # Method 2: IFD offset estimation (fast for uniform pages)
            if nframes is None:
                try:
                    est = query_tiff_pages(fpath)
                    if est > 1:
                        nframes = est
                except Exception:
                    pass

            # Method 3: Fallback to len(pages) - triggers seek but guaranteed
            if nframes is None:
                logger.debug(f"Using len(pages) fallback for {fpath}")
                nframes = len(tfile.pages)

            self._frames_per_file.append(nframes)
            self._num_frames += nframes

        # Collect metadata from first TIFF
        self._metadata = get_metadata(self.filenames)
        self._metadata.update({
            "shape": self.shape,
            "dtype": str(self._dtype),
            "nframes": self._num_frames,
            "num_frames": self._num_frames,
            "frames_per_file": self._frames_per_file,
            "file_paths": [str(p) for p in self.filenames],
            "num_files": len(self.filenames),
        })
        self.num_rois = self._metadata.get("num_rois", 1)
        self.tags = [derive_tag_from_filename(f) for f in self.filenames]
        self._target_dtype = None

    @property
    def metadata(self) -> dict:
        return self._metadata or {}

    @metadata.setter
    def metadata(self, metadata: dict):
        self._metadata = metadata

    @property
    def shape(self) -> tuple[int, ...]:
        # Return TZYX format: (frames, 1, Y, X)
        return self._num_frames, 1, self._page_shape[0], self._page_shape[1]
<<<<<<< HEAD

    @property
    def dtype(self):
        return self._target_dtype if self._target_dtype is not None else self._dtype

=======

    @property
    def dtype(self):
        return self._target_dtype if self._target_dtype is not None else self._dtype

>>>>>>> 4dff3bf1
    def _compute_frame_vminmax(self):
        """Compute vmin/vmax from first frame (frame 0, plane 0)."""
        if not hasattr(self, '_cached_vmin'):
            frame = np.asarray(self[0, 0])
            self._cached_vmin = float(frame.min())
            self._cached_vmax = float(frame.max())

    @property
    def vmin(self) -> float:
        """Min from first frame for display (avoids full data read)."""
        self._compute_frame_vminmax()
        return self._cached_vmin

    @property
    def vmax(self) -> float:
        """Max from first frame for display (avoids full data read)."""
        self._compute_frame_vminmax()
        return self._cached_vmax

    @property
    def ndim(self) -> int:
        return 4

    def __len__(self) -> int:
        return self._num_frames

    def __getitem__(self, key):
        """Read frames lazily using tf.asarray(key=frame_indices)."""
        if not isinstance(key, tuple):
            key = (key,)

        # Parse the key into frame indices
        t_key = key[0] if len(key) > 0 else slice(None)
        z_key = key[1] if len(key) > 1 else slice(None)
        y_key = key[2] if len(key) > 2 else slice(None)
        x_key = key[3] if len(key) > 3 else slice(None)

        # Convert range to slice
        t_key = _convert_range_to_slice(t_key)
        z_key = _convert_range_to_slice(z_key)
        y_key = _convert_range_to_slice(y_key)
        x_key = _convert_range_to_slice(x_key)

        # Convert to list of frame indices
        frames = listify_index(t_key, self._num_frames)
        if not frames:
            return np.empty((0, 1) + self._page_shape, dtype=self.dtype)

        # Read the requested frames
        out = self._read_frames(frames)

        # Apply spatial slicing if needed
        if y_key != slice(None) or x_key != slice(None):
            out = out[:, :, y_key, x_key]

        # Handle z dimension (always 1 for processed TIFFs)
        z_indices = listify_index(z_key, 1)
        if z_indices != [0]:
            out = out[:, z_indices, :, :]

        # Squeeze dimensions for integer indices
        squeeze_axes = []
        if isinstance(t_key, int):
            squeeze_axes.append(0)
        if isinstance(z_key, int):
            squeeze_axes.append(1 - len([a for a in squeeze_axes if a < 1]))
        if squeeze_axes:
            out = np.squeeze(out, axis=tuple(squeeze_axes))

        # Apply dtype conversion if astype() was called
        if self._target_dtype is not None:
            out = out.astype(self._target_dtype)

        return out

    def _read_frames(self, frames: list[int]) -> np.ndarray:
        """Read specific frame indices across all files."""
        buf = np.empty(
            (len(frames), 1, self._page_shape[0], self._page_shape[1]), dtype=self._dtype
        )

        start = 0
        frame_to_buf_idx = {f: i for i, f in enumerate(frames)}

        for tf, nframes in zip(self.tiff_files, self._frames_per_file):
            end = start + nframes
            # Find which requested frames are in this file
            file_frames = [f for f in frames if start <= f < end]
            if not file_frames:
                start = end
                continue

            # Convert global frame indices to local file indices
            local_indices = [f - start for f in file_frames]

            with self._tiff_lock:
                try:
                    chunk = tf.asarray(key=local_indices)
                except Exception as e:
                    raise IOError(
                        f"MBOTiffArray: Failed to read frames {local_indices} from {tf.filename}\n"
                        f"File may be corrupted or incomplete.\n"
                        f": {type(e).__name__}: {e}"
                    ) from e

            # Handle single frame case where asarray returns 2D
            if chunk.ndim == 2:
                chunk = chunk[np.newaxis, ...]

            # Copy to output buffer
            for local_idx, global_frame in zip(local_indices, file_frames):
                buf_idx = frame_to_buf_idx[global_frame]
                chunk_idx = local_indices.index(local_idx)
                buf[buf_idx, 0] = chunk[chunk_idx]

            start = end

        return buf

    def astype(self, dtype, copy=True):
        """Set target dtype for lazy conversion on data access."""
        self._target_dtype = np.dtype(dtype)
        return self

    def __array__(self):
        """Return first 10 frames as numpy array."""
        n = min(10, self._num_frames)
        return self[:n]

    def close(self):
        """Close all TIFF file handles."""
        for tf in self.tiff_files:
            tf.close()

    def imshow(self, **kwargs):
        import fastplotlib as fpl

        histogram_widget = kwargs.get("histogram_widget", True)
        figure_kwargs = kwargs.get("figure_kwargs", {"size": (800, 1000)})
        window_funcs = kwargs.get("window_funcs", None)
        return fpl.ImageWidget(
            data=self,
            histogram_widget=histogram_widget,
            figure_kwargs=figure_kwargs,
            graphic_kwargs={"vmin": -300, "vmax": 4000},
            window_funcs=window_funcs,
        )

    def _imwrite(
        self,
        outpath: Path | str,
        overwrite=False,
        target_chunk_mb=50,
        ext=".tiff",
        progress_callback=None,
        debug=None,
        planes=None,
        **kwargs,
    ):
        """Write MBOTiffArray to disk in various formats."""
        return _imwrite_base(
            self,
            outpath,
            planes=planes,
            ext=ext,
            overwrite=overwrite,
            target_chunk_mb=target_chunk_mb,
            progress_callback=progress_callback,
            debug=debug,
            **kwargs,
        )


class TiffArray(ReductionMixin):
    """
    Lazy TIFF array reader using TiffFile handles.

    Opens TiffFile handles on init (no data read), extracts shape from
    metadata/first page, and reads data lazily via tf.asarray() when indexed.
    Output is always in TZYX format.

    Parameters
    ----------
    files : str, Path, or list
        TIFF file path(s).

    Attributes
    ----------
    shape : tuple[int, ...]
        Array shape in TZYX format (nframes, 1, Y, X).
    dtype : np.dtype
        Data type.
    """

    def __init__(self, files: str | Path | List[str] | List[Path]):
        from mbo_utilities.metadata import query_tiff_pages

        # Normalize to list of Paths
        if isinstance(files, (str, Path)):
            self.filenames = expand_paths(files)
        else:
            self.filenames = [Path(f) for f in files]
        self.filenames = [Path(p) for p in self.filenames]

        # Open TiffFile handles (no data read yet)
        self.tiff_files = [TiffFile(f) for f in self.filenames]
        self._tiff_lock = threading.Lock()

        # Extract info from first file's first page (no seeks)
        tf = self.tiff_files[0]
        page0 = tf.pages.first
        self._page_shape = page0.shape  # (Y, X) for 2D page
        self._dtype = page0.dtype

        # Try to get frame count from metadata without seeking
        self._frames_per_file = []
        self._num_frames = 0

        for i, (tfile, fpath) in enumerate(zip(self.tiff_files, self.filenames)):
            nframes = None

            # Method 1: ImageDescription JSON (tifffile shaped writes)
            if i == 0:
                desc = page0.description
            else:
                desc = tfile.pages.first.description

            if desc:
                try:
                    meta = json.loads(desc)
                    if "shape" in meta and isinstance(meta["shape"], list):
                        # First dimension is frames for 3D+ arrays
                        if len(meta["shape"]) >= 3:
                            nframes = meta["shape"][0]
                except (json.JSONDecodeError, TypeError, KeyError):
                    pass

            # Method 2: IFD offset estimation (fast for uniform pages)
            if nframes is None:
                try:
                    est = query_tiff_pages(fpath)
                    if est > 1:
                        nframes = est
                except Exception:
                    pass

            # Method 3: Fallback to len(pages) - triggers seek but guaranteed
            if nframes is None:
                logger.warning(f"Could not query TIFF pages for {fpath}")
                nframes = len(tfile.pages)

            self._frames_per_file.append(nframes)
            self._num_frames += nframes

        # Build metadata dict
        self._metadata = {
            "shape": self.shape,
            "dtype": str(self._dtype),
            "nframes": self._num_frames,
            "num_frames": self._num_frames,
            "frames_per_file": self._frames_per_file,
            "file_paths": [str(p) for p in self.filenames],
            "num_files": len(self.filenames),
        }

        self.num_rois = 1
        self._target_dtype = None

    @property
    def shape(self) -> tuple[int, ...]:
        # Return TZYX format: (frames, 1, Y, X)
        return self._num_frames, 1, self._page_shape[0], self._page_shape[1]

    @property
    def dtype(self):
        return self._target_dtype if self._target_dtype is not None else self._dtype

    @property
    def ndim(self) -> int:
        return 4

    def _compute_frame_vminmax(self):
        """Compute vmin/vmax from first frame (frame 0, plane 0)."""
        if not hasattr(self, '_cached_vmin'):
            frame = np.asarray(self[0, 0])
            self._cached_vmin = float(frame.min())
            self._cached_vmax = float(frame.max())

    @property
    def vmin(self) -> float:
        """Min from first frame for display (avoids full data read)."""
        self._compute_frame_vminmax()
        return self._cached_vmin

    @property
    def vmax(self) -> float:
        """Max from first frame for display (avoids full data read)."""
        self._compute_frame_vminmax()
        return self._cached_vmax

    @property
    def metadata(self) -> dict:
        return self._metadata

    def __getitem__(self, key):
        """Read frames lazily using tf.asarray(key=frame_indices)."""
        if not isinstance(key, tuple):
            key = (key,)

        # Parse the key into frame indices
        t_key = key[0] if len(key) > 0 else slice(None)
        z_key = key[1] if len(key) > 1 else slice(None)
        y_key = key[2] if len(key) > 2 else slice(None)
        x_key = key[3] if len(key) > 3 else slice(None)

        # Convert to list of frame indices
        frames = listify_index(t_key, self._num_frames)
        if not frames:
            return np.empty((0, 1) + self._page_shape, dtype=self.dtype)

        # Read the requested frames
        out = self._read_frames(frames)

        # Apply spatial slicing if needed
        if y_key != slice(None) or x_key != slice(None):
            out = out[:, :, y_key, x_key]

        # Handle z dimension (always 1 for generic TIFFs)
        z_indices = listify_index(z_key, 1)
        if z_indices != [0]:
            out = out[:, z_indices, :, :]

        # Squeeze dimensions for integer indices
        squeeze_axes = []
        if isinstance(t_key, int):
            squeeze_axes.append(0)
        if isinstance(z_key, int):
            squeeze_axes.append(1 - len([a for a in squeeze_axes if a < 1]))
        if squeeze_axes:
            out = np.squeeze(out, axis=tuple(squeeze_axes))

        # Apply dtype conversion if astype() was called
        if self._target_dtype is not None:
            out = out.astype(self._target_dtype)

        return out

    def _read_frames(self, frames: list[int]) -> np.ndarray:
        """Read specific frame indices across all files."""
        buf = np.empty(
            (len(frames), 1, self._page_shape[0], self._page_shape[1]), dtype=self._dtype
        )

        start = 0
        frame_to_buf_idx = {f: i for i, f in enumerate(frames)}

        for tf, nframes in zip(self.tiff_files, self._frames_per_file):
            end = start + nframes
            # Find which requested frames are in this file
            file_frames = [f for f in frames if start <= f < end]
            if not file_frames:
                start = end
                continue

            # Convert global frame indices to local file indices
            local_indices = [f - start for f in file_frames]

            with self._tiff_lock:
                try:
                    chunk = tf.asarray(key=local_indices)
                except Exception as e:
                    raise IOError(
                        f"TiffArray: Failed to read frames {local_indices} from {tf.filename}\n"
                        f"File may be corrupted or incomplete.\n"
                        f": {type(e).__name__}: {e}"
                    ) from e

            # Handle single frame case where asarray returns 2D
            if chunk.ndim == 2:
                chunk = chunk[np.newaxis, ...]

            # Copy to output buffer
            for local_idx, global_frame in zip(local_indices, file_frames):
                buf_idx = frame_to_buf_idx[global_frame]
                chunk_idx = local_indices.index(local_idx)
                buf[buf_idx, 0] = chunk[chunk_idx]

            start = end

        return buf

    def astype(self, dtype, copy=True):
        """Set target dtype for lazy conversion on data access."""
        self._target_dtype = np.dtype(dtype)
        return self

    def __array__(self):
        """Return first 10 frames as numpy array."""
        n = min(10, self._num_frames)
        return self[:n]

    def imshow(self, **kwargs):
        import fastplotlib as fpl

        histogram_widget = kwargs.get("histogram_widget", True)
        figure_kwargs = kwargs.get("figure_kwargs", {"size": (800, 1000)})
        window_funcs = kwargs.get("window_funcs", None)
        return fpl.ImageWidget(
            data=self,
            histogram_widget=histogram_widget,
            figure_kwargs=figure_kwargs,
            graphic_kwargs={"vmin": -300, "vmax": 4000},
            window_funcs=window_funcs,
        )

    def _imwrite(
        self,
        outpath: Path | str,
        overwrite=False,
        target_chunk_mb=50,
        ext=".tiff",
        progress_callback=None,
        debug=None,
        planes=None,
        **kwargs,
    ):
        """Write TiffArray to disk in various formats."""
        return _imwrite_base(
            self,
            outpath,
            planes=planes,
            ext=ext,
            overwrite=overwrite,
            target_chunk_mb=target_chunk_mb,
            progress_callback=progress_callback,
            debug=debug,
            **kwargs,
        )


class TiffVolumeArray(ReductionMixin):
    """
    Reader for directories containing plane TIFF files as a 4D volume.

    Presents data as (T, Z, Y, X) by stacking individual plane TIFFs along
    the Z dimension. Each plane is loaded lazily via TiffArray.

    Parameters
    ----------
    directory : str or Path
        Path to directory containing plane TIFF files (e.g., plane01.tiff).
    plane_files : list[Path], optional
        Explicit list of plane files to use. If not provided, auto-detected.

    Attributes
    ----------
    shape : tuple[int, int, int, int]
        Shape as (T, Z, Y, X).
    dtype : np.dtype
        Data type.
    planes : list[TiffArray]
        Individual plane arrays.

    Examples
    --------
    >>> arr = TiffVolumeArray("tiff_output/")
    >>> arr.shape
    (10000, 14, 512, 512)
    >>> frame = arr[0]  # Get first frame across all planes
    >>> plane7 = arr[:, 6]  # Get all frames from plane 7 (0-indexed)
    """

    def __init__(
        self,
        directory: str | Path,
        plane_files: Sequence[Path] | None = None,
    ):
        self.directory = Path(directory)
        if not self.directory.exists():
            raise FileNotFoundError(f"Directory not found: {self.directory}")

        # Find plane files
        if plane_files is None:
            plane_files = find_tiff_plane_files(self.directory)

        if not plane_files:
            raise ValueError(
                f"No TIFF plane files found in {self.directory}. "
                "Expected files matching pattern 'planeXX.tiff'."
            )

        # Load each plane as TiffArray
        self.planes: list[TiffArray] = []
        self.filenames = []
        for pfile in plane_files:
            arr = TiffArray(pfile)
            self.planes.append(arr)
            self.filenames.append(pfile)

        # Validate consistent shapes across planes
        # TiffArray shape is (T, 1, Y, X) - we check Y, X dimensions
        shapes = [(p.shape[2], p.shape[3]) for p in self.planes]
        if len(set(shapes)) != 1:
            raise ValueError(f"Inconsistent spatial shapes across planes: {shapes}")

        nframes = [p.shape[0] for p in self.planes]
        if len(set(nframes)) != 1:
            logger.warning(
                f"Inconsistent frame counts across planes: {nframes}. "
                f"Using minimum: {min(nframes)}"
            )

        self._nframes = min(nframes)
        self._nz = len(self.planes)
        self._ly, self._lx = shapes[0]
        self._dtype = self.planes[0]._dtype
        self._target_dtype = None

        # Aggregate metadata from first plane
        self._metadata = dict(self.planes[0].metadata)
        self._metadata["num_planes"] = self._nz
        self._metadata["plane_files"] = [str(p) for p in plane_files]

        logger.info(
            f"Loaded TIFF volume: {self._nframes} frames, {self._nz} planes, "
            f"{self._ly}x{self._lx} px"
        )

    @property
    def shape(self) -> tuple[int, int, int, int]:
        return (self._nframes, self._nz, self._ly, self._lx)

    @property
    def metadata(self) -> dict:
        return self._metadata

    @metadata.setter
    def metadata(self, value: dict):
        if not isinstance(value, dict):
            raise TypeError(f"metadata must be a dict, got {type(value)}")
        self._metadata = value

    @property
    def ndim(self) -> int:
        return 4

    @property
    def size(self) -> int:
        return int(np.prod(self.shape))

    @property
    def num_planes(self) -> int:
        return self._nz

    @property
    def dtype(self):
        return self._target_dtype if self._target_dtype is not None else self._dtype

    def astype(self, dtype, copy=True):
        """Set target dtype for lazy conversion on data access."""
        self._target_dtype = np.dtype(dtype)
        return self

    def _compute_frame_vminmax(self):
        """Compute vmin/vmax from first frame (frame 0, plane 0)."""
        if not hasattr(self, '_cached_vmin'):
            frame = np.asarray(self[0, 0])
            self._cached_vmin = float(frame.min())
            self._cached_vmax = float(frame.max())

    @property
    def vmin(self) -> float:
        """Min from first frame for display (avoids full data read)."""
        self._compute_frame_vminmax()
        return self._cached_vmin

    @property
    def vmax(self) -> float:
        """Max from first frame for display (avoids full data read)."""
        self._compute_frame_vminmax()
        return self._cached_vmax

    def __len__(self) -> int:
        return self._nframes

    def __getitem__(self, key):
        if not isinstance(key, tuple):
            key = (key,)
        key = key + (slice(None),) * (4 - len(key))
        t_key, z_key, y_key, x_key = key

        # Normalize t_key to respect _nframes limit
        if isinstance(t_key, slice):
            start, stop, step = t_key.indices(self._nframes)
            t_key = slice(start, stop, step)
        elif isinstance(t_key, int):
            if t_key < 0:
                t_key = self._nframes + t_key
            if t_key >= self._nframes:
                raise IndexError(
                    f"Time index {t_key} out of bounds for {self._nframes} frames"
                )

        # Handle single z index
        if isinstance(z_key, int):
            if z_key < 0:
                z_key = self._nz + z_key
            if z_key < 0 or z_key >= self._nz:
                raise IndexError(f"Z index {z_key} out of bounds for {self._nz} planes")
            # TiffArray returns (T, 1, Y, X), squeeze out the singleton Z
            out = self.planes[z_key][t_key, 0, y_key, x_key]
        else:
            # Handle z slice or full z
            if isinstance(z_key, slice):
                z_indices = range(self._nz)[z_key]
            elif isinstance(z_key, (list, np.ndarray)):
                z_indices = z_key
            else:
                z_indices = range(self._nz)

            # Stack data from selected planes
            # TiffArray returns (T, 1, Y, X), squeeze out the singleton Z before stacking
            arrs = [self.planes[i][t_key, 0, y_key, x_key] for i in z_indices]
            out = np.stack(arrs, axis=1)

        if self._target_dtype is not None:
            out = out.astype(self._target_dtype)
        return out

    def __array__(self) -> np.ndarray:
        """Materialize full array into memory: (T, Z, Y, X)."""
        arrs = [p[: self._nframes, 0] for p in self.planes]
        return np.stack(arrs, axis=1)

    def close(self):
        """Close all TIFF file handles."""
        for plane in self.planes:
            for tf in plane.tiff_files:
                tf.close()

    def _imwrite(
        self,
        outpath: Path | str,
        overwrite: bool = False,
        target_chunk_mb: int = 50,
        ext: str = ".tiff",
        progress_callback=None,
        debug: bool = False,
        planes: list[int] | int | None = None,
        **kwargs,
    ):
        """Write TiffVolumeArray to disk in various formats."""
        return _imwrite_base(
            self,
            outpath,
            planes=planes,
            ext=ext,
            overwrite=overwrite,
            target_chunk_mb=target_chunk_mb,
            progress_callback=progress_callback,
            debug=debug,
            **kwargs,
        )


class MboRawArray(ReductionMixin):
    """
    Raw ScanImage TIFF reader with phase correction support.

    Handles multi-ROI ScanImage data with bidirectional scanning phase correction.
    Supports ROI stitching, splitting, and individual ROI access.

    Parameters
    ----------
    files : str, Path, or list
        TIFF file path(s).
    roi : int or Sequence[int], optional
        ROI selection:
        - None: Stitch all ROIs horizontally
        - 0: Split all ROIs into separate outputs
        - int > 0: Select specific ROI (1-indexed)
        - list: Select multiple specific ROIs
    fix_phase : bool, default True
        Apply bidirectional scanning phase correction.
    phasecorr_method : str, default "mean"
        Phase correction method ("mean", "median", "max").
    border : int or tuple, default 3
        Border pixels to exclude from phase estimation.
    upsample : int, default 5
        Upsampling factor for subpixel phase estimation.
    max_offset : int, default 4
        Maximum phase offset to search.
<<<<<<< HEAD
    use_fft : bool, default True
        Use FFT-based 2D phase correction (more accurate).
=======
    use_fft : bool, default False
        Use FFT-based 2D phase correction (more accurate but slower).
>>>>>>> 4dff3bf1

    Attributes
    ----------
    shape : tuple[int, int, int, int]
        Shape as (nframes, num_planes, height, width).
    dtype : np.dtype
        Data type.
    num_channels : int
        Number of Z-planes/channels.
    num_rois : int
        Number of ROIs in the data.
    """

    def __init__(
        self,
        files: str | Path | list,
        roi: int | Sequence[int] | None = None,
        fix_phase: bool = True,
        phasecorr_method: str = "mean",
        border: int | tuple[int, int, int, int] = 3,
        upsample: int = 5,
        max_offset: int = 4,
<<<<<<< HEAD
        use_fft: bool = True,
=======
        use_fft: bool = False,
>>>>>>> 4dff3bf1
    ):
        self.filenames = [files] if isinstance(files, (str, Path)) else list(files)
        self.tiff_files = [TiffFile(f) for f in self.filenames]
        self._tiff_lock = threading.Lock()

        # Initialize data attributes first (needed for roi setter validation)
        self._metadata = get_metadata(self.filenames)
        self.num_channels = self._metadata["num_planes"]
        self.num_rois = self._metadata.get("num_rois", 1)

        # Now set roi (this will call the setter which validates)
        self._roi = roi
        self.roi = roi

        self._fix_phase = fix_phase
        self._use_fft = use_fft
        self._phasecorr_method = phasecorr_method
        self._border = border
        self._max_offset = max_offset
        self._upsample = upsample
        self._offset = 0.0
        self._mean_subtraction = False
        self.pbar = None
        self.show_pbar = False
        self.logger = logger

        # Debug flags
        self.debug_flags = {
            "frame_idx": True,
            "roi_array_shape": False,
            "phase_offset": False,
        }
        self.num_frames = self._metadata["num_frames"]
        self._source_dtype = self._metadata["dtype"]
        self._target_dtype = None
        self._ndim = self._metadata["ndim"]

        self._frames_per_file = self._metadata.get("frames_per_file", None)

        self._rois = self._extract_roi_info()

    def _extract_roi_info(self):
        """Extract ROI positions and dimensions from metadata."""
        roi_groups = self._metadata["roi_groups"]
        if isinstance(roi_groups, dict):
            roi_groups = [roi_groups]

        actual_page_width = self._page_width
        actual_page_height = self._page_height
        num_fly_to_lines = self._metadata.get("num_fly_to_lines", 0)

        # Get heights from metadata
        heights_from_metadata = []
        for roi_data in roi_groups:
            scanfields = roi_data["scanfields"]
            if isinstance(scanfields, list):
                scanfields = scanfields[0]
            heights_from_metadata.append(scanfields["pixelResolutionXY"][1])

        # Calculate actual heights proportionally
        total_metadata_height = sum(heights_from_metadata)
        total_available_height = (
            actual_page_height - (len(roi_groups) - 1) * num_fly_to_lines
        )

        actual_heights = []
        remaining_height = total_available_height
        for i, metadata_height in enumerate(heights_from_metadata):
            if i == len(heights_from_metadata) - 1:
                height = remaining_height
            else:
                height = int(
                    round(
                        metadata_height * total_available_height / total_metadata_height
                    )
                )
                remaining_height -= height
            actual_heights.append(height)

        # Build ROI info
        rois = []
        y_offset = 0

        for i, (roi_data, height) in enumerate(zip(roi_groups, actual_heights)):
            roi_info = {
                "y_start": y_offset,
                "y_end": y_offset + height,
                "width": actual_page_width,
                "height": height,
                "x": 0,
                "slice": slice(y_offset, y_offset + height),
            }
            rois.append(roi_info)
            y_offset += height + num_fly_to_lines

        logger.debug(
            f"ROI structure: {[(r['y_start'], r['y_end'], r['height']) for r in rois]}"
        )

        return rois

    @property
    def ndim(self):
        return len(self.shape)

    @property
    def dtype(self):
        """Return target dtype if set via astype(), otherwise source dtype."""
        return (
            self._target_dtype if self._target_dtype is not None else self._source_dtype
        )

    def _compute_frame_vminmax(self):
        """Compute vmin/vmax from first frame (frame 0, plane 0)."""
        if not hasattr(self, '_cached_vmin'):
<<<<<<< HEAD
            frame = np.asarray(self[0, 0])
=======
            frame = self[0, 0]
>>>>>>> 4dff3bf1
            self._cached_vmin = float(frame.min())
            self._cached_vmax = float(frame.max())

    @property
    def vmin(self) -> float:
        """Min from first frame for display (avoids full data read)."""
        self._compute_frame_vminmax()
        return self._cached_vmin

    @property
    def vmax(self) -> float:
        """Max from first frame for display (avoids full data read)."""
        self._compute_frame_vminmax()
        return self._cached_vmax

    @property
    def metadata(self):
        self._metadata.update(
            {
                "dtype": self.dtype,
                "fix_phase": self.fix_phase,
                "phasecorr_method": self.phasecorr_method,
                "offset": self.offset,
                "border": self.border,
                "upsample": self.upsample,
                "max_offset": self.max_offset,
                "nframes": self.num_frames,
                "num_frames": self.num_frames,
                "use_fft": self.use_fft,
                "mean_subtraction": self.mean_subtraction,
            }
        )
        return self._metadata

    @metadata.setter
    def metadata(self, value):
        self._metadata.update(value)

    @property
    def rois(self):
        """ROI info dict list."""
        return self._rois

    @property
    def offset(self):
        return self._offset

    @offset.setter
    def offset(self, value: float | np.ndarray):
        if isinstance(value, int):
            self._offset = float(value)
        self._offset = value

    @property
    def use_fft(self):
        return self._use_fft

    @use_fft.setter
    def use_fft(self, value: bool):
        if not isinstance(value, bool):
            raise ValueError("use_fft must be a boolean value.")
        self._use_fft = value

    @property
    def phasecorr_method(self):
        return self._phasecorr_method

    @phasecorr_method.setter
    def phasecorr_method(self, value: str | None):
        if value not in ALL_PHASECORR_METHODS:
            raise ValueError(
                f"Unsupported phase correction method: {value}. "
                f"Supported methods are: {ALL_PHASECORR_METHODS}"
            )
        if value is None:
            self.fix_phase = False
        self._phasecorr_method = value

    @property
    def fix_phase(self):
        return self._fix_phase

    @fix_phase.setter
    def fix_phase(self, value: bool):
        if not isinstance(value, bool):
            raise ValueError("do_phasecorr must be a boolean value.")
        self._fix_phase = value

    @property
    def border(self):
        """Border pixels to exclude from phase correlation."""
        return self._border

    @border.setter
    def border(self, value: int):
        self._border = value

    @property
    def max_offset(self):
        """Maximum allowed pixel offset for phase correction."""
        return self._max_offset

    @max_offset.setter
    def max_offset(self, value: int):
        self._max_offset = value

    @property
    def upsample(self):
        """Upsampling factor for subpixel phase correlation."""
        return self._upsample

    @upsample.setter
    def upsample(self, value: int):
        self._upsample = value

    @property
    def mean_subtraction(self):
        return self._mean_subtraction

    @mean_subtraction.setter
    def mean_subtraction(self, value: bool):
        if not isinstance(value, bool):
            raise ValueError("mean_subtraction must be a boolean value.")
        self._mean_subtraction = value

    @property
    def roi(self):
        return self._roi

    @roi.setter
    def roi(self, value):
        # Validate ROI bounds
        if value is not None and value != 0:
            if isinstance(value, int):
                if value < 1 or value > self.num_rois:
                    raise ValueError(
                        f"ROI index {value} out of bounds.\n"
                        f"Valid range: 1 to {self.num_rois} (1-indexed)\n"
                        f"Use roi=0 to split all ROIs, or roi=None to stitch."
                    )
            elif isinstance(value, (list, tuple)):
                for v in value:
                    if v < 1 or v > self.num_rois:
                        raise ValueError(
                            f"ROI index {v} in {value} out of bounds.\n"
                            f"Valid range: 1 to {self.num_rois} (1-indexed)"
                        )
        self._roi = value

    @property
    def output_xslices(self):
        x_offset = 0
        slices = []
        for roi in self._rois:
            slices.append(slice(x_offset, x_offset + roi["width"]))
            x_offset += roi["width"]
        return slices

    @property
    def output_yslices(self):
        return [slice(0, roi["height"]) for roi in self._rois]

    @property
    def yslices(self):
        return [roi["slice"] for roi in self._rois]

    @property
    def xslices(self):
        return [slice(0, roi["width"]) for roi in self._rois]

    def _read_pages(self, frames, chans, yslice=slice(None), xslice=slice(None), **_):
        pages = [f * self.num_channels + z for f in frames for z in chans]
        tiff_width_px = index_length(xslice, self._page_width)
        tiff_height_px = index_length(yslice, self._page_height)
        buf = np.empty((len(pages), tiff_height_px, tiff_width_px), dtype=self.dtype)

        start = 0
        tiff_iterator = (
            zip(
                self.tiff_files, (f * self.num_channels for f in self._frames_per_file)
            )
            if self._frames_per_file is not None
            else ((tf, len(tf.pages)) for tf in self.tiff_files)
        )

        for tf, num_pages in tiff_iterator:
            end = start + num_pages
            idxs = [i for i, p in enumerate(pages) if start <= p < end]
            if not idxs:
                start = end
                continue

            frame_idx = [pages[i] - start for i in idxs]

            # for small reads, do single locked read
            # for large reads, chunk to avoid blocking other threads
            if len(frame_idx) <= 4:
                with self._tiff_lock:
                    try:
                        chunk = tf.asarray(key=frame_idx)
                    except Exception as e:
                        raise IOError(
                            f"MboRawArray: Failed to read pages {frame_idx} from {tf.filename}\n"
                            f"File may be corrupted or incomplete.\n"
                            f": {type(e).__name__}: {e}"
                        ) from e
            else:
                # chunked read - release lock between chunks to allow other threads
                chunks = []
                for fi in frame_idx:
                    with self._tiff_lock:
                        try:
                            c = tf.asarray(key=fi)
                        except Exception as e:
                            raise IOError(
                                f"MboRawArray: Failed to read page {fi} from {tf.filename}\n"
                                f"File may be corrupted or incomplete.\n"
                                f": {type(e).__name__}: {e}"
                            ) from e
                    chunks.append(c if c.ndim == 3 else c[np.newaxis, ...])
                chunk = np.concatenate(chunks, axis=0)

            if chunk.ndim == 2:
                chunk = chunk[np.newaxis, ...]
            chunk = chunk[..., yslice, xslice]

            if self.fix_phase:
                import time as _t
                _t0 = _t.perf_counter()
                corrected, offset = bidir_phasecorr(
                    chunk,
                    method=self.phasecorr_method,
                    upsample=self.upsample,
                    max_offset=self.max_offset,
                    border=self.border,
                    use_fft=self.use_fft,
                )
                buf[idxs] = corrected
                self._offset = offset
<<<<<<< HEAD
=======
                _t1 = _t.perf_counter()
                logger.debug(
                    f"phase_corr: offset={offset:.2f}, method={self.phasecorr_method}, "
                    f"fft={self.use_fft}, chunk={chunk.shape}, took {(_t1-_t0)*1000:.1f}ms"
                )
>>>>>>> 4dff3bf1
            else:
                buf[idxs] = chunk
                self._offset = 0.0
            start = end

        logger.debug(f"_read_pages: {len(frames)} frames, {len(chans)} chans -> {buf.shape}")
        return buf.reshape(len(frames), len(chans), tiff_height_px, tiff_width_px)

    def __getitem__(self, key):
        t0 = time.perf_counter()
        if not isinstance(key, tuple):
            key = (key,)
        t_key, z_key, _, _ = tuple(_convert_range_to_slice(k) for k in key) + (
            slice(None),
        ) * (4 - len(key))
        frames = listify_index(t_key, self.num_frames)
        chans = listify_index(z_key, self.num_channels)
        if not frames or not chans:
            return np.empty(0)

        out = self.process_rois(frames, chans)
        t1 = time.perf_counter()
        self.logger.debug(f"__getitem__ took {(t1-t0)*1000:.1f}ms")

        squeeze = []
        if isinstance(t_key, int):
            squeeze.append(0)
        if isinstance(z_key, int):
            squeeze.append(1)
        if squeeze:
            if isinstance(out, tuple):
                out = tuple(np.squeeze(x, axis=tuple(squeeze)) for x in out)
            else:
                out = np.squeeze(out, axis=tuple(squeeze))

        # Convert dtype if astype() was called
        if self._target_dtype is not None:
            if isinstance(out, tuple):
                out = tuple(x.astype(self._target_dtype) for x in out)
            else:
                out = out.astype(self._target_dtype)

        return out

    def process_rois(self, frames, chans):
        """Dispatch ROI processing.

        For multi-ROI modes, reads full pages once and applies phase correction
        before slicing by ROI. This ensures consistent offset across all ROIs
        (since scan phase offset is a property of the scan, not individual ROIs).
        """
        # single ROI mode - read only that ROI's data
        if self.roi is not None and isinstance(self.roi, int) and self.roi != 0:
            return self._read_pages(
                frames, chans,
                yslice=self._rois[self.roi - 1]["slice"],
                xslice=slice(None),
            )

        # multi-ROI modes: read full page once, apply phase correction, then slice
        # this is more efficient (single read) and correct (single offset for entire scan)
        full_data = self._read_pages(frames, chans, yslice=slice(None), xslice=slice(None))

        if self.roi is not None:
            if isinstance(self.roi, list):
                # return tuple of selected ROIs
                return tuple(
                    full_data[:, :, self._rois[r - 1]["slice"], :]
                    for r in self.roi
                )
            elif self.roi == 0:
                # return tuple of all ROIs split
                return tuple(
                    full_data[:, :, self._rois[r]["slice"], :]
                    for r in range(self.num_rois)
                )

        # roi=None: horizontally concatenate all ROIs
        total_width = sum(roi["width"] for roi in self._rois)
        max_height = max(roi["height"] for roi in self._rois)
        out = np.zeros(
            (len(frames), len(chans), max_height, total_width), dtype=self.dtype
        )

        for roi_idx in range(self.num_rois):
            yslice = self._rois[roi_idx]["slice"]
            oys = self.output_yslices[roi_idx]
            oxs = self.output_xslices[roi_idx]
            out[:, :, oys, oxs] = full_data[:, :, yslice, :]

        return out

    @property
    def num_planes(self):
        """Alias for num_channels (ScanImage terminology)."""
        return self.num_channels

    @property
    def shape(self):
        """Shape is relative to the current ROI."""
        if self.roi is not None:
            if not isinstance(self.roi, (list, tuple)):
                if self.roi > 0:
                    roi = self._rois[self.roi - 1]
                    return (
                        self.num_frames,
                        self.num_channels,
                        roi["height"],
                        roi["width"],
                    )
        # roi = None: return horizontally concatenated shape
        total_width = sum(roi["width"] for roi in self._rois)
        max_height = max(roi["height"] for roi in self._rois)
        return (
            self.num_frames,
            self.num_channels,
            max_height,
            total_width,
        )

    def size(self):
        """Total number of elements."""
        total_width = sum(roi["width"] for roi in self._rois)
        max_height = max(roi["height"] for roi in self._rois)
        return self.num_frames * self.num_channels * max_height * total_width

    def astype(self, dtype, copy=True):
        """Set target dtype for lazy conversion on data access."""
        self._target_dtype = np.dtype(dtype)
        return self

    @property
    def _page_height(self):
        return self._metadata["page_height"]

    @property
    def _page_width(self):
        return self._metadata["page_width"]

    def __array__(self, max_frames: int = 100):
        """
        Return array representation using random frame subsampling.

        For large arrays, randomly samples frames to avoid loading entire dataset.
        This is more representative than strided subsampling for min/max estimation.

        Parameters
        ----------
        max_frames : int, default 100
            Maximum number of frames to sample. If array has more frames,
            random sampling is used.
        """
        if self.num_frames <= max_frames:
            # Small enough to load entirely
            return np.asarray(self[:])

        # Random sampling for large arrays
        rng = np.random.default_rng(42)  # Fixed seed for reproducibility
        sample_frames = sorted(rng.choice(self.num_frames, max_frames, replace=False).tolist())
        return np.asarray(self[sample_frames])

    def _imwrite(
        self,
        outpath: Path | str,
        overwrite=False,
        target_chunk_mb=50,
        ext=".tiff",
        progress_callback=None,
        debug=None,
        planes=None,
        **kwargs,
    ):
        """Write MboRawArray to disk in various formats."""
        return _imwrite_base(
            self,
            outpath,
            planes=planes,
            ext=ext,
            overwrite=overwrite,
            target_chunk_mb=target_chunk_mb,
            progress_callback=progress_callback,
            debug=debug,
            roi_iterator=iter_rois(self),
            **kwargs,
        )

    def imshow(self, **kwargs):
        import fastplotlib as fpl

        arrays = []
        names = []
        for roi in iter_rois(self):
            arr = copy.copy(self)
            arr.roi = roi
            arr.fix_phase = False
            arr.use_fft = False
            arrays.append(arr)
            names.append(f"ROI {roi}" if roi else "Stitched mROIs")

        figure_shape = (1, len(arrays))
        histogram_widget = kwargs.get("histogram_widget", True)
        figure_kwargs = kwargs.get("figure_kwargs", {"size": (600, 600)})
        window_funcs = kwargs.get("window_funcs", None)

        # Fast vmin/vmax from single frame (no phase correction overhead)
        sample_frame = arrays[0][0]
        vmin, vmax = float(sample_frame.min()), float(sample_frame.max())

        return fpl.ImageWidget(
            data=arrays,
            names=names,
            histogram_widget=histogram_widget,
            figure_kwargs=figure_kwargs,
            figure_shape=figure_shape,
            graphic_kwargs={"vmin": vmin, "vmax": vmax},
            window_funcs=window_funcs,
        )<|MERGE_RESOLUTION|>--- conflicted
+++ resolved
@@ -13,20 +13,12 @@
 import copy
 import json
 import re
-<<<<<<< HEAD
 import time
-=======
-        import time
->>>>>>> 4dff3bf1
 import threading
 from pathlib import Path
 from typing import TYPE_CHECKING, List, Sequence
 
 import numpy as np
-<<<<<<< HEAD
-=======
-import tifffile
->>>>>>> 4dff3bf1
 from tifffile import TiffFile
 
 from mbo_utilities import log
@@ -38,11 +30,7 @@
 from mbo_utilities.file_io import derive_tag_from_filename, expand_paths
 from mbo_utilities.metadata import get_metadata
 from mbo_utilities.phasecorr import bidir_phasecorr, ALL_PHASECORR_METHODS
-<<<<<<< HEAD
 from mbo_utilities.util import listify_index, index_length
-=======
-from mbo_utilities.util import listify_index, index_length, subsample_array
->>>>>>> 4dff3bf1
 
 if TYPE_CHECKING:
     pass
@@ -155,7 +143,6 @@
                 desc = page0.description
             else:
                 desc = tfile.pages.first.description
-<<<<<<< HEAD
 
             if desc:
                 try:
@@ -167,19 +154,6 @@
                 except (json.JSONDecodeError, TypeError, KeyError):
                     pass
 
-=======
-
-            if desc:
-                try:
-                    meta = json.loads(desc)
-                    if "shape" in meta and isinstance(meta["shape"], list):
-                        # First dimension is frames for 3D+ arrays
-                        if len(meta["shape"]) >= 3:
-                            nframes = meta["shape"][0]
-                except (json.JSONDecodeError, TypeError, KeyError):
-                    pass
-
->>>>>>> 4dff3bf1
             # Method 2: IFD offset estimation (fast for uniform pages)
             if nframes is None:
                 try:
@@ -224,19 +198,11 @@
     def shape(self) -> tuple[int, ...]:
         # Return TZYX format: (frames, 1, Y, X)
         return self._num_frames, 1, self._page_shape[0], self._page_shape[1]
-<<<<<<< HEAD
 
     @property
     def dtype(self):
         return self._target_dtype if self._target_dtype is not None else self._dtype
 
-=======
-
-    @property
-    def dtype(self):
-        return self._target_dtype if self._target_dtype is not None else self._dtype
-
->>>>>>> 4dff3bf1
     def _compute_frame_vminmax(self):
         """Compute vmin/vmax from first frame (frame 0, plane 0)."""
         if not hasattr(self, '_cached_vmin'):
@@ -929,13 +895,8 @@
         Upsampling factor for subpixel phase estimation.
     max_offset : int, default 4
         Maximum phase offset to search.
-<<<<<<< HEAD
     use_fft : bool, default True
         Use FFT-based 2D phase correction (more accurate).
-=======
-    use_fft : bool, default False
-        Use FFT-based 2D phase correction (more accurate but slower).
->>>>>>> 4dff3bf1
 
     Attributes
     ----------
@@ -958,11 +919,7 @@
         border: int | tuple[int, int, int, int] = 3,
         upsample: int = 5,
         max_offset: int = 4,
-<<<<<<< HEAD
         use_fft: bool = True,
-=======
-        use_fft: bool = False,
->>>>>>> 4dff3bf1
     ):
         self.filenames = [files] if isinstance(files, (str, Path)) else list(files)
         self.tiff_files = [TiffFile(f) for f in self.filenames]
@@ -1078,11 +1035,7 @@
     def _compute_frame_vminmax(self):
         """Compute vmin/vmax from first frame (frame 0, plane 0)."""
         if not hasattr(self, '_cached_vmin'):
-<<<<<<< HEAD
             frame = np.asarray(self[0, 0])
-=======
-            frame = self[0, 0]
->>>>>>> 4dff3bf1
             self._cached_vmin = float(frame.min())
             self._cached_vmax = float(frame.max())
 
@@ -1322,14 +1275,6 @@
                 )
                 buf[idxs] = corrected
                 self._offset = offset
-<<<<<<< HEAD
-=======
-                _t1 = _t.perf_counter()
-                logger.debug(
-                    f"phase_corr: offset={offset:.2f}, method={self.phasecorr_method}, "
-                    f"fft={self.use_fft}, chunk={chunk.shape}, took {(_t1-_t0)*1000:.1f}ms"
-                )
->>>>>>> 4dff3bf1
             else:
                 buf[idxs] = chunk
                 self._offset = 0.0
