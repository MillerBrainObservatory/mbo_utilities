--- conflicted
+++ resolved
@@ -171,10 +171,5 @@
 docs/examples/
 data/
 
-<<<<<<< HEAD
-# anything with dev in the name
-*dev*
-=======
 # dev nbs
-dev*.ipynb*
->>>>>>> db8a5e4d
+dev*.ipynb*